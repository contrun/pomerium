--- conflicted
+++ resolved
@@ -107,48 +107,9 @@
 }
 
 // UpdateRecord updates a record in the store.
-<<<<<<< HEAD
 func (s *Store) UpdateRecord(serverVersion uint64, record *databroker.Record) {
-	rawPath := fmt.Sprintf("/databroker_data/%s/%s", record.GetType(), record.GetId())
-
-	if record.GetDeletedAt() != nil {
-		s.delete(rawPath)
-		return
-	}
-
-	msg, err := record.GetData().UnmarshalNew()
-	if err != nil {
-		log.Error().Err(err).
-			Str("path", rawPath).
-			Msg("opa-store: error unmarshaling record data, ignoring")
-		return
-	}
-
-	err = storage.Txn(context.Background(), s.opaStore, storage.WriteParams, func(txn storage.Transaction) error {
-		err := s.writeTxn(txn, "/databroker_server_version", fmt.Sprint(serverVersion))
-		if err != nil {
-			return err
-		}
-		err = s.writeTxn(txn, "/databroker_record_version", fmt.Sprint(record.GetVersion()))
-		if err != nil {
-			return err
-		}
-		err = s.writeTxn(txn, rawPath, msg)
-		if err != nil {
-			return err
-		}
-		return nil
-	})
-	if err != nil {
-		log.Error().Err(err).Msg("opa-store: error writing record")
-		return
-	}
-}
-=======
-func (s *Store) UpdateRecord(record *databroker.Record) {
 	s.mu.Lock()
 	defer s.mu.Unlock()
->>>>>>> 4218f497
 
 	m, ok := s.dataBrokerData[record.GetType()]
 	if !ok {
@@ -198,10 +159,8 @@
 	} else if err != nil {
 		return err
 	}
-<<<<<<< HEAD
 
 	return s.opaStore.Write(context.Background(), txn, op, p, value)
-=======
 }
 
 // GetDataBrokerRecordOption returns a function option that can retrieve databroker data.
@@ -243,5 +202,4 @@
 	var obj map[string]interface{}
 	_ = json.Unmarshal(bs, &obj)
 	return obj
->>>>>>> 4218f497
 }