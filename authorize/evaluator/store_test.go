package evaluator

import (
	"testing"

	"github.com/stretchr/testify/assert"
	"google.golang.org/protobuf/types/known/anypb"
	"google.golang.org/protobuf/types/known/timestamppb"

	"github.com/pomerium/pomerium/pkg/grpc/databroker"
	"github.com/pomerium/pomerium/pkg/grpc/user"
)

func TestStore(t *testing.T) {
	s := NewStore()
	t.Run("records", func(t *testing.T) {
		u := &user.User{
			Version: "v1",
			Id:      "u1",
			Name:    "name",
			Email:   "name@example.com",
		}
<<<<<<< HEAD
		any, _ := ptypes.MarshalAny(u)
		s.UpdateRecord(0, &databroker.Record{
=======
		any, _ := anypb.New(u)
		s.UpdateRecord(&databroker.Record{
>>>>>>> 4218f497
			Version: 1,
			Type:    any.GetTypeUrl(),
			Id:      u.GetId(),
			Data:    any,
		})

		v := s.GetRecordData(any.GetTypeUrl(), u.GetId())
		assert.Equal(t, map[string]interface{}{
			"version": "v1",
			"id":      "u1",
			"name":    "name",
			"email":   "name@example.com",
		}, toMap(v))

		s.UpdateRecord(0, &databroker.Record{
			Version:   2,
			Type:      any.GetTypeUrl(),
			Id:        u.GetId(),
			Data:      any,
			DeletedAt: timestamppb.Now(),
		})

		v = s.GetRecordData(any.GetTypeUrl(), u.GetId())
		assert.Nil(t, v)

		s.UpdateRecord(0, &databroker.Record{
			Version: 3,
			Type:    any.GetTypeUrl(),
			Id:      u.GetId(),
			Data:    any,
		})

		v = s.GetRecordData(any.GetTypeUrl(), u.GetId())
		assert.NotNil(t, v)

		s.ClearRecords()
		v = s.GetRecordData(any.GetTypeUrl(), u.GetId())
		assert.Nil(t, v)
	})
}<|MERGE_RESOLUTION|>--- conflicted
+++ resolved
@@ -20,13 +20,8 @@
 			Name:    "name",
 			Email:   "name@example.com",
 		}
-<<<<<<< HEAD
-		any, _ := ptypes.MarshalAny(u)
+		any, _ := anypb.New(u)
 		s.UpdateRecord(0, &databroker.Record{
-=======
-		any, _ := anypb.New(u)
-		s.UpdateRecord(&databroker.Record{
->>>>>>> 4218f497
 			Version: 1,
 			Type:    any.GetTypeUrl(),
 			Id:      u.GetId(),
